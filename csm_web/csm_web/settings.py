"""
Django settings for csm_web project.

Generated by 'django-admin startproject' using Django 2.1.2.

For more information on this file, see
https://docs.djangoproject.com/en/2.1/topics/settings/

For the full list of settings and their values, see
https://docs.djangoproject.com/en/2.1/ref/settings/
"""

import os

# Build paths inside the project like this: os.path.join(BASE_DIR, ...)
BASE_DIR = os.path.dirname(os.path.dirname(os.path.abspath(__file__)))


# Quick-start development settings - unsuitable for production
# See https://docs.djangoproject.com/en/2.1/howto/deployment/checklist/

# SECURITY WARNING: keep the secret key used in production secret!
SECRET_KEY = "***REMOVED***"

# SECURITY WARNING: don't run with debug turned on in production!
DEBUG = True

ALLOWED_HOSTS = []


# Application definition

INSTALLED_APPS = [
<<<<<<< HEAD
    "django.contrib.admin",
    "django.contrib.auth",
    "django.contrib.contenttypes",
    "django.contrib.sessions",
    "django.contrib.messages",
    "django.contrib.staticfiles",
    "scheduler.apps.SchedulerConfig",
    "rest_framework",
    "social_django",
=======
    'django.contrib.admin',
    'django.contrib.auth',
    'django.contrib.contenttypes',
    'django.contrib.sessions',
    'django.contrib.messages',
    'django.contrib.staticfiles',
    'scheduler.apps.SchedulerConfig',
    'rest_framework',
    'social_django',
    'frontend',
>>>>>>> 930f2c87
]

MIDDLEWARE = [
    "django.middleware.security.SecurityMiddleware",
    "django.contrib.sessions.middleware.SessionMiddleware",
    "django.middleware.common.CommonMiddleware",
    "django.middleware.csrf.CsrfViewMiddleware",
    "django.contrib.auth.middleware.AuthenticationMiddleware",
    "django.contrib.messages.middleware.MessageMiddleware",
    "django.middleware.clickjacking.XFrameOptionsMiddleware",
]

ROOT_URLCONF = "csm_web.urls"

TEMPLATES = [
    {
        "BACKEND": "django.template.backends.django.DjangoTemplates",
        "DIRS": [],
        "APP_DIRS": True,
        "OPTIONS": {
            "context_processors": [
                "django.template.context_processors.debug",
                "django.template.context_processors.request",
                "django.contrib.auth.context_processors.auth",
                "django.contrib.messages.context_processors.messages",
                "social_django.context_processors.backends",
                "social_django.context_processors.login_redirect",
            ]
        },
    }
]

WSGI_APPLICATION = "csm_web.wsgi.application"


# Database
# https://docs.djangoproject.com/en/2.1/ref/settings/#databases

DATABASES = {
    "default": {
        "ENGINE": "django.db.backends.sqlite3",
        "NAME": os.path.join(BASE_DIR, "db.sqlite3"),
    }
}


# Password validation
# https://docs.djangoproject.com/en/2.1/ref/settings/#auth-password-validators

AUTH_PASSWORD_VALIDATORS = [
    {
        "NAME": "django.contrib.auth.password_validation.UserAttributeSimilarityValidator"
    },
    {"NAME": "django.contrib.auth.password_validation.MinimumLengthValidator"},
    {"NAME": "django.contrib.auth.password_validation.CommonPasswordValidator"},
    {"NAME": "django.contrib.auth.password_validation.NumericPasswordValidator"},
]

AUTH_USER_MODEL = "scheduler.User"


# Internationalization
# https://docs.djangoproject.com/en/2.1/topics/i18n/

LANGUAGE_CODE = "en-us"

TIME_ZONE = "UTC"

USE_I18N = True

USE_L10N = True

USE_TZ = True


# Static files (CSS, JavaScript, Images)
# https://docs.djangoproject.com/en/2.1/howto/static-files/

STATIC_URL = "/static/"


AUTHENTICATION_BACKENDS = (
    # Google OAuth2
    "social_core.backends.google.GoogleOAuth2",
    # Django
    "django.contrib.auth.backends.ModelBackend",
)

# Python Social Auth

LOGIN_REDIRECT_URL = "/scheduler"

SOCIAL_AUTH_GOOGLE_OAUTH2_KEY = (
    "***REMOVED***"
)
# TODO Roll this for production
SOCIAL_AUTH_GOOGLE_OAUTH2_SECRET = "***REMOVED***"
SOCIAL_AUTH_GOOGLE_OAUTH2_IGNORE_DEFAULT_SCOPE = True
SOCIAL_AUTH_GOOGLE_OAUTH2_SCOPE = [
    "https://www.googleapis.com/auth/userinfo.email",
    "https://www.googleapis.com/auth/userinfo.profile",
]<|MERGE_RESOLUTION|>--- conflicted
+++ resolved
@@ -31,7 +31,6 @@
 # Application definition
 
 INSTALLED_APPS = [
-<<<<<<< HEAD
     "django.contrib.admin",
     "django.contrib.auth",
     "django.contrib.contenttypes",
@@ -41,18 +40,7 @@
     "scheduler.apps.SchedulerConfig",
     "rest_framework",
     "social_django",
-=======
-    'django.contrib.admin',
-    'django.contrib.auth',
-    'django.contrib.contenttypes',
-    'django.contrib.sessions',
-    'django.contrib.messages',
-    'django.contrib.staticfiles',
-    'scheduler.apps.SchedulerConfig',
-    'rest_framework',
-    'social_django',
-    'frontend',
->>>>>>> 930f2c87
+    "frontend",
 ]
 
 MIDDLEWARE = [

import React from "react";

class Override extends React.Component {
  constructor(props) {
    super(props);
    this.state = {
      location: null,
      startTime: null,
      duration: null,
      dayOfWeek: null,
      date: null
    };
    this.handleInputChange = this.handleInputChange.bind(this);
  }

  handleInputChange(event) {
    const [name, value] = [event.target.name, event.target.value];
    this.setState({ [name]: value });
  }

  render() {
    const inputParameters = [
      ["Location", "location", "text"],
      ["Start time", "startTime", "time"],
      ["Duration", "duration", "number"],
      ["Date", "date", "date"]
    ];
    const inputs = inputParameters.map(parameters => {
      const [label, name, type] = parameters;
      return (
        <label>
          {label}
          <input
            name={name}
            type={type}
            onChange={this.handleInputChange}
            className="uk-input"
          />
        </label>
      );
    });

    return (
      <div>
        <button
          className="uk-button uk-button-default"
          type="button"
          style={{ float: "right" }}
          data-uk-toggle="target: #override-modal"
        >
          Override
        </button>
        <div id="override-modal" data-uk-modal>
          <div className="uk-modal-dialog uk-modal-body">
            <button
              className="uk-modal-close"
              type="button"
              style={{ float: "right" }}
              data-uk-icon="icon: close"
            >
              {" "}
            </button>
            <h2 className="uk-modal-title" style={{ marginTop: "0px" }}>
              Override
            </h2>
            <form>{inputs}</form>
          </div>
        </div>
      </div>
    );
  }
}

function SectionSummary(props) {
  return (
    <div className="uk-section uk-section-primary section-summary">
      <div className="uk-container">
        <div>
          <h2>{props.courseName}</h2>
          {props.isMentor && <Override />}
        </div>
        <p>
          {props.defaultSpacetime.dayOfWeek} {props.defaultSpacetime.startTime}{" "}
          - {props.defaultSpacetime.endTime}
        </p>
        <p>{props.defaultSpacetime.location}</p>
        <p>
          {props.mentor.mentorName}{" "}
          <a href={`mailto:${props.mentor.mentorEmail}`}>
            {props.mentor.mentorEmail}
          </a>
        </p>
      </div>
    </div>
  );
}

function WeekAttendance(props) {
  const studentAttendances = Object.entries(props.attendance);
  const studentAttendanceListEntries = studentAttendances.map(
    (attendance, index) => (
      <li key={index}> {`${attendance[0]} ${attendance[1]}`} </li>
    )
  );
  return (
    <div>
      <h4>Week {props.weekNum}</h4>
      <ul className="uk-list">{studentAttendanceListEntries}</ul>
    </div>
  );
}

<<<<<<< HEAD
function Attendances(props) {
  const attendances = props.attendances;
  const weekAttendances = attendances.map((attendance, index) => (
    <WeekAttendance attendance={attendance} weekNum={index} key={index} />
  ));
  return (
    <div className="uk-section">
      <div className="uk-container">{weekAttendances}</div>
    </div>
  );
=======
class Attendances extends React.Component {
  constructor(props) {
    super(props);
    this.state = {
      profile: props.profile,
      attendances: [],
    }
  }
  componentDidMount() {
    fetch(`/scheduler/profiles/${this.state.profile}/attendance`)
      .then(response => response.json())
      .then(attendances =>
        this.setState((state, props) => {
          return {
            attendances: [ ...attendances, ...state.attendances ]
          };
        })
      );
  }
  render() {
    const attendances = this.state.attendances;
    const weekAttendances = attendances.map((attendance, index) => (
      <WeekAttendance attendance={attendance} weekNum={index} key={index} />
    ));
    return <div>{weekAttendances}</div>;
  }
>>>>>>> 1e36fae4
}

function Section(props) {
  return (
    <div>
      <SectionSummary
        defaultSpacetime={props.defaultSpacetime}
        mentor={props.mentor}
        courseName={props.courseName}
        isMentor={props.isMentor}
      />
      <Attendances profile={props.profile}/>
    </div>
  );
}

export default Section;
export { SectionSummary };<|MERGE_RESOLUTION|>--- conflicted
+++ resolved
@@ -109,26 +109,13 @@
     </div>
   );
 }
-
-<<<<<<< HEAD
-function Attendances(props) {
-  const attendances = props.attendances;
-  const weekAttendances = attendances.map((attendance, index) => (
-    <WeekAttendance attendance={attendance} weekNum={index} key={index} />
-  ));
-  return (
-    <div className="uk-section">
-      <div className="uk-container">{weekAttendances}</div>
-    </div>
-  );
-=======
 class Attendances extends React.Component {
   constructor(props) {
     super(props);
     this.state = {
       profile: props.profile,
-      attendances: [],
-    }
+      attendances: []
+    };
   }
   componentDidMount() {
     fetch(`/scheduler/profiles/${this.state.profile}/attendance`)
@@ -136,7 +123,7 @@
       .then(attendances =>
         this.setState((state, props) => {
           return {
-            attendances: [ ...attendances, ...state.attendances ]
+            attendances: [...attendances, ...state.attendances]
           };
         })
       );
@@ -148,7 +135,6 @@
     ));
     return <div>{weekAttendances}</div>;
   }
->>>>>>> 1e36fae4
 }
 
 function Section(props) {
@@ -160,7 +146,7 @@
         courseName={props.courseName}
         isMentor={props.isMentor}
       />
-      <Attendances profile={props.profile}/>
+      <Attendances profile={props.profile} />
     </div>
   );
 }

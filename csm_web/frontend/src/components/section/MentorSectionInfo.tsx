--- conflicted
+++ resolved
@@ -68,26 +68,11 @@
   const [isAddingStudent, setIsAddingStudent] = useState<boolean>(false);
   const [deleteType, setDeleteType] = useState<boolean>(false);
 
-<<<<<<< HEAD
-=======
-  let courseIds: number[] = [];
-
->>>>>>> 4da7c301
   const closeModal = () => setShowModal(ModalStates.NONE);
 
   const closeAddModal = () => {
     setIsAddingStudent(false);
   };
-
-  if (coursesLoaded) {
-    const coursesById: Map<number, Course> = new Map();
-    for (const courseObj of courses) {
-      coursesById.set(courseObj.id, courseObj);
-    }
-
-    courseIds = Array.from(coursesById.keys());
-    // console.log(courseIds)
-  }
 
   return (
     <React.Fragment>

--- conflicted
+++ resolved
@@ -74,39 +74,6 @@
   }
 
   return (
-<<<<<<< HEAD
-    <div className="resourceContainer">
-      <div className="resourceInfo weekNum">
-        <div>Week {resource.weekNum}</div>
-      </div>
-      <div className="resourceInfo dateCell">
-        <div>{resource.date}</div>
-      </div>
-      <div className="resourceInfo resourceTopics">
-        <div>
-          <ResourceTopics topics={resource.topics} />
-        </div>
-      </div>
-      <div className="resourceWkst">
-        <div className="resourceWkstFile">
-          <a href={resource.worksheetFile} target="_blank">
-            {/*resource.worksheetName*/}Worksheet Name
-          </a>
-        </div>
-        <div className="resourceSoln">
-          <a href={resource.solutionFile} target="_blank">
-            Solutions
-          </a>
-        </div>
-      </div>
-      {canEdit ? (
-        <button onClick={handleSetEdit} className="resourceButton">
-          EDIT
-        </button>
-      ) : (
-        <></>
-      )}
-=======
     <div>
       {
         !addingResource &&
@@ -122,7 +89,6 @@
           handleCancel={handleCancel}
         />
       }
->>>>>>> d0d79d45
     </div>
   )
 };

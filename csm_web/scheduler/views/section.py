--- conflicted
+++ resolved
@@ -892,14 +892,11 @@
                     incoming_swaps = Swap.objects.filter(receiver=sender).select_for_update().values()
                     for expired_swap in outgoing_swaps + incoming_swaps:
                         expired_swap.delete()
-<<<<<<< HEAD
                 logger.info(
                     "<Swap> User %s swapped with %s",
                     log_str(sender.user),
                     log_str(receiver.user),
                 )
-                return Response({}, status=status.HTTP_200_OK)
-=======
                 return Response({}, status=status.HTTP_200_OK)
 
         if request.method == "DELETE":
@@ -917,5 +914,4 @@
             logger.info(
                 f"<Swap Deletion:Success> Deleted swap {log_str(swap)}"
             )
-            return Response(status=status.HTTP_200_OK)
->>>>>>> 228f2f56
+            return Response(status=status.HTTP_200_OK)
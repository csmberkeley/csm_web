from django.shortcuts import render, redirect, get_object_or_404
from django.urls import reverse
from django.contrib.auth import logout as auth_logout
from django.core.exceptions import PermissionDenied

from rest_framework import generics, permissions, viewsets
from rest_framework.decorators import api_view

from .models import User, Attendance, Course, Profile, Section, Spacetime, Override
from .serializers import (
    UserSerializer,
    AttendanceSerializer,
    CourseSerializer,
    ProfileSerializer,
    SectionSerializer,
    SpacetimeSerializer,
    OverrideSerializer,
)
from .permissions import IsLeader, IsLeaderOrReadOnly, IsReadIfOwner, IsOwner


def login(request):
    return render(request, "scheduler/login.html")


def logout(request):
    auth_logout(request)
    return redirect(reverse("index"))


def index(request):
    data = {"user": request.user}

    if request.user.is_authenticated:
        data["profiles"] = Profile.objects.filter(user=request.user)

    return render(request, "scheduler/index.html", data)


def enroll(request, pk):
    section = get_object_or_404(Section, pk=pk)
    if section.current_student_count >= section.capacity:
        raise PermissionDenied

    profile = Profile(
        course=section.course,
        section=section,
        user=request.user,
        role=Profile.STUDENT,
        leader=section.mentor,
    )
    profile.save()
    return redirect(reverse("index"))


# REST Framework API Views


class CourseList(generics.ListAPIView):
    """
    Responds to GET /courses with a list of all existing courses.
    """

    queryset = Course.objects.all()
    serializer_class = CourseSerializer
    permission_classes = (permissions.IsAuthenticatedOrReadOnly, IsLeaderOrReadOnly)


class CourseDetail(generics.RetrieveAPIView):
    """
    Responds to GET /courses/$NAME/ with the courses object associated with the given slug name.
    """

    queryset = Course.objects.all()
    serializer_class = CourseSerializer
    permission_classes = (permissions.IsAuthenticatedOrReadOnly, IsLeaderOrReadOnly)

    def get_object(self):
        return self.queryset.get(name__iexact=self.kwargs["name"])


class CourseSectionList(generics.ListAPIView):
    """
    Responds to GET /courses/$NAME/sections with a list of all sections associated with the course
    of the given slug name.
    """

    queryset = Course.objects.all()
    serializer_class = SectionSerializer
    permission_classes = (permissions.IsAuthenticatedOrReadOnly, IsLeaderOrReadOnly)

    def get_queryset(self):
        return Section.objects.filter(course__name__iexact=self.kwargs["name"])


class UserProfileList(generics.ListAPIView):
    """
    Returns a list of profiles associated with the currently logged in user.
    """

    serializer_class = ProfileSerializer
    permission_classes = (IsReadIfOwner,)

    def get_queryset(self):
        return Profile.objects.filter(user=self.request.user)


class UserProfileDetail(generics.RetrieveAPIView):
    """
    Returns details for the profile with profile_id = $ID, selectively gated by leadership,
    i.e. only the leader or user associated with the profile should be able to retrieve this.
    """

    queryset = Profile.objects.all()
    serializer_class = ProfileSerializer
    permission_classes = (IsReadIfOwner | IsLeader,)
    # TODO account for verbosity (details in dropbox paper spec)


class UserProfileAttendance(generics.ListCreateAPIView):
    """
    GET: Returns attendances for profile with profile_id = $ID, Gated by leadership
    POST: Updates an attendance record for the user with profile_id = $ID
    """

    serializer_class = AttendanceSerializer
    permission_classes = (IsOwner, IsLeader)

    def get_queryset(self):
        return Attendance.objects.filter(section__mentor__pk=self.kwargs["pk"])


class SectionDetail(generics.RetrieveAPIView):
    """
    Responds to GET /sections/$ID with the corresponding section.
    """

    queryset = Section.objects.all()
    serializer_class = SectionSerializer
    permission_classes = (permissions.IsAuthenticatedOrReadOnly, IsLeaderOrReadOnly)

    def get_object(self):
        return self.queryset.get(pk=self.kwargs["pk"])


<<<<<<< HEAD
class CreateOverrideDetail(generics.CreateAPIView):
    """
    Responds to POST /overrides with the corresponding section.
    """

    queryset = Override.objects.all()
    serializer_class = OverrideSerializer
    permission_classes = (permissions.IsAuthenticatedOrReadOnly, IsLeaderOrReadOnly)


class OverrideDetail(generics.RetrieveUpdateDestroyAPIView):
    queryset = Override.objects.all()
    serializer_class = OverrideSerializer
    permission_classes = (permissions.IsAuthenticatedOrReadOnly, IsLeaderOrReadOnly)

    def get_object(self):
        return self.queryset.get(pk=self.kwargs["pk"])

=======
>>>>>>> 58632256

# API Stubs


class UserViewSet(viewsets.ModelViewSet):
    queryset = User.objects.all()
    serializer_class = UserSerializer


class AttendanceViewSet(viewsets.ModelViewSet):
    queryset = Attendance.objects.all()
    serializer_class = AttendanceSerializer


class ProfileViewSet(viewsets.ModelViewSet):
    queryset = Profile.objects.all()
    serializer_class = ProfileSerializer


class SectionViewSet(viewsets.ModelViewSet):
    queryset = Section.objects.all()
    serializer_class = SectionSerializer


class SpacetimeViewSet(viewsets.ModelViewSet):
    queryset = Spacetime.objects.all()
    serializer_class = SpacetimeSerializer


class OverrideViewSet(viewsets.ModelViewSet):
    queryset = Override.objects.all()
    serializer_class = OverrideSerializer<|MERGE_RESOLUTION|>--- conflicted
+++ resolved
@@ -143,7 +143,6 @@
         return self.queryset.get(pk=self.kwargs["pk"])
 
 
-<<<<<<< HEAD
 class CreateOverrideDetail(generics.CreateAPIView):
     """
     Responds to POST /overrides with the corresponding section.
@@ -162,8 +161,6 @@
     def get_object(self):
         return self.queryset.get(pk=self.kwargs["pk"])
 
-=======
->>>>>>> 58632256
 
 # API Stubs
 

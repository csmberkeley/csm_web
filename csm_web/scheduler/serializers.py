--- conflicted
+++ resolved
@@ -255,12 +255,7 @@
 
     class Meta:
         model = WaitlistedStudent
-<<<<<<< HEAD
         fields = ("id", "name", "email", "section", "position")
-=======
-        fields = ("id", "name", "email", "section")
->>>>>>> ed65782d
-
 
 class SectionSerializer(serializers.ModelSerializer):
     spacetimes = SpacetimeSerializer(many=True)

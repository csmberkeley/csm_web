--- conflicted
+++ resolved
@@ -282,40 +282,6 @@
         model = Student
         fields = ("id", "name", "email", "num_unexcused", "section")
 
-"""
-class CoordStudentSerializer(serializers.ModelSerializer):
-    
-    Serializer for the coordinator view of students
-    
-
-    email = serializers.EmailField(source="user.email")
-    mentor_name = serializers.CharField(source="section.mentor.name")
-    num_unexcused = serializers.SerializerMethodField()
-    day_time = serializers.CharField(source="section.day_time")
-
-    def get_num_unexcused(self, obj):
-    
-        Count the number of unexcused absences for the student
-<<<<<<< HEAD
-        
-        return obj.attendance_set.filter(presence="PR").count()
-=======
-        """
-        return obj.attendance_set.filter(presence="UN").count()
->>>>>>> 88bbbfd5
-
-    class Meta:
-        model = Student
-        fields = (
-            "id",
-            "name",
-            "email",
-            "num_unexcused",
-            "section",
-            "mentor_name",
-            "day_time",
-        )
-"""
 
 class CoordMentorSerializer(serializers.ModelSerializer):
     """
@@ -330,11 +296,7 @@
         """
         Get the number of students in the section
         """
-<<<<<<< HEAD
-        students = obj.section.students.filter(active = True)
-=======
         students = obj.section.students.filter(active=True)
->>>>>>> 88bbbfd5
         return students.count()
 
     class Meta:

from rest_framework import serializers
from enum import Enum
from django.utils import timezone
<<<<<<< HEAD
from .models import Attendance, Course, SectionOccurrence, User, Student, Section, Mentor, Override, Spacetime, Coordinator, DayOfWeekField, Resource, Worksheet
=======
from .models import Attendance, Course, Link, SectionOccurrence, User, Student, Section, Mentor, Override, Spacetime, Coordinator, DayOfWeekField, Resource, Worksheet, Matcher, MatcherSlot, MatcherPreference
>>>>>>> 82ba8c3d


class Role(Enum):
    COORDINATOR = "COORDINATOR"
    STUDENT = "STUDENT"
    MENTOR = "MENTOR"


def get_profile_role(profile):
    for role, klass in zip(Role, (Coordinator, Student, Mentor)):
        if isinstance(profile, klass):
            return role.value


def make_omittable(field_class, omit_key, *args, predicate=None, **kwargs):
    """
    Behaves exactly as if the field were defined directly by calling `field_class(*args, **kwargs)`,
    except that if `omit_key` is present in the context when the field is serialized and predicate returns True,
    the value is omitted and `None` is returned instead.

    Useful for when you want to leave out one or two fields in one view, while including them in
    another view, without having to go through the trouble of writing two completely separate serializers.
    This is a marked improvement over using a `SerializerMethodField` because this approach still allows
    writing to the field to work without any additional machinery.
    """
    predicate_provided = predicate is not None
    predicate = predicate or (lambda _: True)

    class OmittableField(field_class):
        def get_attribute(self, instance):
            """
            This is an important performance optimization that prevents us from hitting the DB for an
            unconditionally omitted field, as by the time to_representation is called, the DB has already been queried
            (because `value` has to come from *somewhere*).
            """
            return None if self.context.get(omit_key) and not predicate_provided else super().get_attribute(instance)

        def to_representation(self, value):
            return None if self.context.get(omit_key) and predicate(value) else super().to_representation(value)

    return OmittableField(*args, **kwargs)


class OverrideReadOnlySerializer(serializers.ModelSerializer):
    spacetime = serializers.SerializerMethodField()
    date = serializers.DateField(format="%b. %-d")

    def get_spacetime(self, obj):
        # Gets around cyclic dependency issue
        return SpacetimeSerializer(obj.spacetime, context={**self.context, 'omit_overrides': True}).data

    class Meta:
        model = Override
        fields = ("spacetime", "date")
        read_only_fields = ("spacetime", "date")


class SpacetimeSerializer(serializers.ModelSerializer):

    time = serializers.SerializerMethodField()
    location = make_omittable(serializers.CharField, 'omit_spacetime_links',
                              predicate=lambda location: location.startswith('http'))
    override = make_omittable(OverrideReadOnlySerializer, 'omit_overrides', read_only=True)

    def get_time(self, obj):
        if obj.start_time.strftime("%p") != obj.end_time.strftime("%p"):
            return f"{obj.day_of_week} {obj.start_time.strftime('%-I:%M %p')}-{obj.end_time.strftime('%-I:%M %p')}"
        return f"{obj.day_of_week} {obj.start_time.strftime('%-I:%M')}-{obj.end_time.strftime('%-I:%M %p')}"

    class Meta:
        model = Spacetime
        fields = ("start_time", "day_of_week", "time", "location", "id", "duration", "override")
        read_only_fields = ("time", "id", "override")


class CourseSerializer(serializers.ModelSerializer):
    enrollment_open = serializers.SerializerMethodField()
    user_can_enroll = serializers.SerializerMethodField()

    def get_enrollment_open(self, obj):
        user = self.context.get('request') and self.context.get('request').user
<<<<<<< HEAD
        if user and user.priority_enrollment:
            return user.priority_enrollment < timezone.now() < obj.enrollment_end
=======
        if user and user.priority_enrollment and user.priority_enrollment < obj.enrollment_start:
            now = timezone.now().astimezone(timezone.get_default_timezone())
            return user.priority_enrollment < now < obj.enrollment_end
>>>>>>> 82ba8c3d
        else:
            return obj.is_open()

    def get_user_can_enroll(self, obj):
        user = self.context.get('request') and self.context.get('request').user
        return user and user.can_enroll_in_course(obj)

    class Meta:
        model = Course
        fields = ("id", "name", "enrollment_start", "enrollment_open", "user_can_enroll")


class UserSerializer(serializers.ModelSerializer):
    class Meta:
        model = User
        fields = ("id", "email", "first_name", "last_name", "priority_enrollment")


class ProfileSerializer(serializers.Serializer):
    class VariableSourceCourseField(serializers.Field):
        def __init__(self, *args, **kwargs):
            self.target = kwargs.pop('target')
            super().__init__(self, *args, **kwargs)

        def to_representation(self, value):
            return getattr(value.course, self.target)

    id = serializers.IntegerField()
    section_id = serializers.IntegerField(source='section.id', required=False)
    section_spacetimes = SpacetimeSerializer(source='section.spacetimes', many=True, required=False)
    course = VariableSourceCourseField(source='*', target='name', required=False)
    course_title = VariableSourceCourseField(source='*', target='title', required=False)
    course_id = VariableSourceCourseField(source='*', target='pk', required=False)
    role = serializers.SerializerMethodField()

    def get_role(self, obj):
        return get_profile_role(obj)


class MentorSerializer(serializers.ModelSerializer):
    email = make_omittable(serializers.EmailField, 'omit_mentor_emails', source='user.email')

    class Meta:
        model = Mentor
        fields = ("id", "name", "email", "section")


class AttendanceSerializer(serializers.ModelSerializer):
    date = serializers.DateField(source='sectionOccurrence.date', format="%b. %-d, %Y", read_only=True)
    student_name = serializers.CharField(source='student.name')
    student_id = serializers.IntegerField(source='student.id')
    student_email = serializers.CharField(source='student.user.email')

    class Meta:
        model = Attendance
        fields = ("id", "date", "presence", "student_name", "student_id", "student_email")
        extra_kwargs = {'student': {'write_only': True}}

    def update(self, instance, validated_data):
        # only update the attendance date
        instance.presence = validated_data.get('presence')
        instance.save()
        return instance


class StudentSerializer(serializers.ModelSerializer):
    email = serializers.EmailField(source='user.email')
    attendances = AttendanceSerializer(source='attendance_set', many=True)

    class Meta:
        model = Student
        fields = ("id", "name", "email", "attendances", "section")


class SectionSerializer(serializers.ModelSerializer):
    spacetimes = SpacetimeSerializer(many=True)
    num_students_enrolled = serializers.SerializerMethodField()
    mentor = MentorSerializer()
    course = serializers.CharField(source='mentor.course.name')
    course_title = serializers.CharField(source='mentor.course.title')
    user_role = serializers.SerializerMethodField()
    associated_profile_id = serializers.SerializerMethodField()

    def get_num_students_enrolled(self, obj):
        return obj.num_students_annotation if hasattr(obj, 'num_students_annotation') else obj.current_student_count

    def user_associated_profile(self, obj):
        user = self.context.get('request') and self.context.get('request').user
        if not user:
            return
        try:
            return obj.students.get(user=user)
        except Student.DoesNotExist:
            coordinator = obj.mentor.course.coordinator_set.filter(user=user).first()
            if coordinator:
                return coordinator
            if obj.mentor and obj.mentor.user == user:
                return obj.mentor
        return None  # no profile

    def get_user_role(self, obj):
        profile = self.user_associated_profile(obj)
        if not profile:
            return
        return get_profile_role(profile)

    def get_associated_profile_id(self, obj):
        profile = self.user_associated_profile(obj)
        return profile and profile.pk

    class Meta:
        model = Section
        fields = ("id", "spacetimes", "mentor", "capacity", "associated_profile_id",
                  "num_students_enrolled", "description", "mentor", "course", "user_role", "course_title")


class WorksheetSerializer(serializers.ModelSerializer):
    class Meta:
        model = Worksheet
        fields = ['id', 'name', 'resource', 'worksheet_file', 'solution_file']


class LinkSerializer(serializers.ModelSerializer):
    class Meta:
        model = Link
        fields = ['id', 'name', 'resource', 'url']


class ResourceSerializer(serializers.ModelSerializer):
    worksheets = WorksheetSerializer(source='worksheet_set', many=True)
    links = LinkSerializer(source='link_set', many=True)

    class Meta:
        model = Resource
        fields = ['id', 'course', 'week_num', 'date', 'topics', 'worksheets', 'links']


class SectionOccurrenceSerializer(serializers.ModelSerializer):
    attendances = AttendanceSerializer(source='attendance_set', many=True)
    section = SectionSerializer()

    class Meta:
        model = SectionOccurrence
        fields = ('id', 'date', 'section', 'attendances')


class OverrideSerializer(serializers.ModelSerializer):
    location = serializers.CharField(source='spacetime.location')
    start_time = serializers.TimeField(source='spacetime.start_time')
    date = serializers.DateField()

    def create(self, validated_data):
        spacetime = Spacetime.objects.create(
            **validated_data['spacetime'], day_of_week=DayOfWeekField.DAYS[validated_data['date'].weekday()], duration=validated_data['overriden_spacetime'].duration)
        return Override.objects.create(date=validated_data['date'], overriden_spacetime=validated_data['overriden_spacetime'],
                                       spacetime=spacetime)

    def update(self, instance, validated_data):
        instance.date = validated_data['date']
        spacetime_data = validated_data['spacetime']
        instance.spacetime.day_of_week = DayOfWeekField.DAYS[validated_data['date'].weekday()]
        instance.spacetime.location = spacetime_data['location']
        instance.spacetime.start_time = spacetime_data['start_time']
        instance.spacetime.duration = instance.overriden_spacetime.duration
        instance.spacetime.save()
        instance.save()
        return instance

    class Meta:
        model = Override
        fields = ("location", "start_time", "date", "overriden_spacetime")
        extra_kwargs = {"overriden_spacetime": {'required': False}}


class MatcherSerializer(serializers.ModelSerializer):
    class Meta:
        model = Matcher
        fields = ('id', 'course', 'assignment', 'is_open')


class MatcherSlotSerializer(serializers.ModelSerializer):
    class Meta:
        model = MatcherSlot
        fields = ['id', 'matcher', 'times']


class MatcherPreferenceSerializer(serializers.ModelSerializer):

    class Meta:
        model = MatcherPreference
        fields = ['slot', 'mentor', 'preference']<|MERGE_RESOLUTION|>--- conflicted
+++ resolved
@@ -1,11 +1,7 @@
 from rest_framework import serializers
 from enum import Enum
 from django.utils import timezone
-<<<<<<< HEAD
-from .models import Attendance, Course, SectionOccurrence, User, Student, Section, Mentor, Override, Spacetime, Coordinator, DayOfWeekField, Resource, Worksheet
-=======
-from .models import Attendance, Course, Link, SectionOccurrence, User, Student, Section, Mentor, Override, Spacetime, Coordinator, DayOfWeekField, Resource, Worksheet, Matcher, MatcherSlot, MatcherPreference
->>>>>>> 82ba8c3d
+from .models import Attendance, Course, SectionOccurrence, Student, Section, Mentor, Override, Spacetime, Coordinator, DayOfWeekField, Resource, Worksheet
 
 
 class Role(Enum):
@@ -86,17 +82,7 @@
     user_can_enroll = serializers.SerializerMethodField()
 
     def get_enrollment_open(self, obj):
-        user = self.context.get('request') and self.context.get('request').user
-<<<<<<< HEAD
-        if user and user.priority_enrollment:
-            return user.priority_enrollment < timezone.now() < obj.enrollment_end
-=======
-        if user and user.priority_enrollment and user.priority_enrollment < obj.enrollment_start:
-            now = timezone.now().astimezone(timezone.get_default_timezone())
-            return user.priority_enrollment < now < obj.enrollment_end
->>>>>>> 82ba8c3d
-        else:
-            return obj.is_open()
+        return obj.enrollment_start < timezone.now() < obj.enrollment_end
 
     def get_user_can_enroll(self, obj):
         user = self.context.get('request') and self.context.get('request').user

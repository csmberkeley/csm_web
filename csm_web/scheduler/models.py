from django.db import models
from django.conf import settings
from django.contrib.auth.models import AbstractUser


class User(AbstractUser):
    pass


class Attendance(models.Model):
    PRESENT = "PR"
    UNEXCUSED_ABSENCE = "UN"
    EXCUSED_ABSENCE = "EX"
    PRESENCE_CHOICES = (
        (PRESENT, "Present"),
        (UNEXCUSED_ABSENCE, "Unexcused absence"),
        (EXCUSED_ABSENCE, "Excused absence"),
    )
    section = models.ForeignKey("Section", on_delete=models.CASCADE)
    week_start = models.DateField()
    presence = models.CharField(max_length=2, choices=PRESENCE_CHOICES, blank=True)
    attendee = models.ForeignKey("Profile", on_delete=models.CASCADE)

<<<<<<< HEAD
    def __str__(self):
        return "%s %s %s" % (
            self.week_start,
            self.presence,
            self.attendee.user.username,
        )
=======
    @property
    def leader(self):
        return self.section.mentor
>>>>>>> b24825bf


class Course(models.Model):
    name = models.SlugField(max_length=100)
    valid_until = models.DateField()
    enrollment_start = models.DateTimeField()
    enrollment_end = models.DateTimeField()

    def __str__(self):
        return self.name


class Profile(models.Model):
    STUDENT = "ST"
    JUNIOR_MENTOR = "JM"
    SENIOR_MENTOR = "SM"
    COORDINATOR = "CO"
    ROLE_CHOICES = (
        (STUDENT, "Student"),
        (JUNIOR_MENTOR, "Junior Mentor"),
        (SENIOR_MENTOR, "Senior Mentor"),
        (COORDINATOR, "Coordinator"),
    )
    ROLE_MAP = dict(ROLE_CHOICES)

    leader = models.ForeignKey(
        "self", on_delete=models.CASCADE, related_name="follower", blank=True, null=True
    )
    course = models.ForeignKey(Course, on_delete=models.CASCADE)
    role = models.CharField(max_length=2, choices=ROLE_CHOICES)
    user = models.ForeignKey(settings.AUTH_USER_MODEL, on_delete=models.CASCADE)
    section = models.ForeignKey(
        "Section",
        related_name="students",
        on_delete=models.CASCADE,
        blank=True,
        null=True,
    )

    def __str__(self):
        title = "{course} {role}".format(
            course=self.course.name, role=Profile.ROLE_MAP[self.role]
        )
        if self.section:
            section = "for {section}".format(section=self.section)
        else:
            section = ""
        username = "({username})".format(username=self.user.username)

        return " ".join(x for x in (title, section, username) if x)


class Section(models.Model):
    course = models.ForeignKey(Course, on_delete=models.CASCADE)
    mentor = models.ForeignKey(
        Profile,
        on_delete=models.SET_NULL,
        blank=True,
        null=True,
        related_name="mentor_sections",
        limit_choices_to={
            "role__in": [
                Profile.JUNIOR_MENTOR,
                Profile.SENIOR_MENTOR,
                Profile.COORDINATOR,
            ]
        },
    )
    default_spacetime = models.OneToOneField("Spacetime", on_delete=models.CASCADE)
    capacity = models.PositiveSmallIntegerField()

    @property
    def current_student_count(self):
        return self.students.count()

    @property
    def leader(self):
        return self.mentor

    def __str__(self):
        return "{course} section ({spacetime})".format(
            course=self.course.name, spacetime=str(self.default_spacetime)
        )


class Spacetime(models.Model):
    MONDAY = "M"
    TUESDAY = "TU"
    WEDNESDAY = "W"
    THURSDAY = "TH"
    FRIDAY = "F"
    SATURDAY = "SA"
    SUNDAY = "SU"
    DAY_OF_WEEK_CHOICES = (
        (MONDAY, "Monday"),
        (TUESDAY, "Tuesday"),
        (WEDNESDAY, "Wednesday"),
        (THURSDAY, "Thursday"),
        (FRIDAY, "Friday"),
        (SATURDAY, "Saturday"),
        (SUNDAY, "Sunday"),
    )
    location = models.CharField(max_length=100)
    start_time = models.TimeField()
    duration = models.DurationField()
    day_of_week = models.CharField(max_length=2, choices=DAY_OF_WEEK_CHOICES)

    def __str__(self):
        return "%s %s %s for %s min" % (
            self.location,
            self.day_of_week,
            str(self.start_time),
            str(self.duration),
        )


class Override(models.Model):
    spacetime = models.OneToOneField(Spacetime, on_delete=models.CASCADE)
    week_start = models.DateField()
    section = models.ForeignKey(Section, on_delete=models.CASCADE)

    @property
    def leader(self):
        return self.section.mentor

    def __str__(self):
        "Override for week of %s, %s" % (str(self.section), str(self.spacetime))<|MERGE_RESOLUTION|>--- conflicted
+++ resolved
@@ -21,18 +21,16 @@
     presence = models.CharField(max_length=2, choices=PRESENCE_CHOICES, blank=True)
     attendee = models.ForeignKey("Profile", on_delete=models.CASCADE)
 
-<<<<<<< HEAD
     def __str__(self):
         return "%s %s %s" % (
             self.week_start,
             self.presence,
             self.attendee.user.username,
         )
-=======
+
     @property
     def leader(self):
         return self.section.mentor
->>>>>>> b24825bf
 
 
 class Course(models.Model):

--- conflicted
+++ resolved
@@ -16,6 +16,7 @@
 logger.info = logger.warning
 
 DEFAULT_WAITLIST_CAP = 3
+
 
 class DayOfWeekField(models.Field):
     DAYS = (
@@ -73,19 +74,6 @@
         else:
             is_valid_enrollment_time = course.is_open()
         return is_valid_enrollment_time and not is_associated
-
-    def can_enroll_in_waitlist(self, course, section):
-        waitlist_queryset_all = self.waitlistedstudent_set.filter(
-        active=True, course=course)
-
-        if waitlist_queryset_all.count() >= course.waitlist_capacity:
-            return False
-        
-        waitlist_queryset_section = waitlist_queryset_all.filter(section=section.id)
-        
-        if waitlist_queryset_section.count() == 1:
-            return False
-        return True
 
     def is_whitelisted_for(self, course: "Course"):
         """Determine whether this user is whitelisted for the given course."""
@@ -188,7 +176,7 @@
     waitlist_capacity = models.PositiveSmallIntegerField(default=DEFAULT_WAITLIST_CAP)
     is_restricted = models.BooleanField(default=False)
     whitelist = models.ManyToManyField("User", blank=True, related_name="whitelist")
-    
+
     def __str__(self):
         return self.name
 
@@ -212,14 +200,14 @@
         """Determine whether the course is open for enrollment."""
         now = timezone.now().astimezone(timezone.get_default_timezone())
         return self.enrollment_start < now < self.enrollment_end
-    
-    @property
-    def waitlist_capacity(self):
-        return self.waitlist_capacity
-    
+
     def is_coordinator(self, user):
+        """
+        Returns boolean
+        - True if is coord
+        - False if is not coord
+        """
         return self.coordinator_set.filter(user=user).exists()
-
 
 
 class Profile(ValidatingModel):
@@ -254,39 +242,6 @@
     )
     timestamp = models.DateTimeField(auto_now_add=True)
 
-<<<<<<< HEAD
-=======
-    @classmethod
-    def add_student_from_waitlist(self, section):
-        """
-        Adds a waitlisted student into the section and removes the waitlisted student from all waitlists for the course.
-        Only does the above is capacity is not reached (e.g. an exception was made to add an additional student to section)
-        """
-        if section.open_capacity: 
-
-            course_queryset = WaitlistedStudent.objects.filter(active=True, course=section.course)
-            section_waitlist = course_queryset.filter(section=section.id).order_by() # position?
-            
-            if section_waitlist.exists():
-                waitlisted_student = section_waitlist.first()
-                
-                student = Student.objects.create(
-                    user=waitlisted_student.user,
-                    section=section,
-                    course=section.course,
-                )
-                if student:
-                    logger.info("Student added from waitlist successfully")
-                
-                waitlisted_student.active = False  # Mark the waitlisted student as inactive similar to drop student
-                student.save()
-                # TODO: update positions of all other waitlisted students
-
-            # TODO: confusion around whether we set active = False or delete
-            student_waitlist = course_queryset.filter(user=student.user)
-            for waitlist in student_waitlist:
-                waitlist.delete()
->>>>>>> 2707ba0d
 
 class Student(Profile):
     """
@@ -426,20 +381,15 @@
         return self.waitlistedstudents.filter(active=True).count()
 
     @property
-    def open_waitlist(self):
+    def is_waitlist_full(self):
         """Returns whether waitlist is open"""
-        return self.current_waitlist_count < self.waitlist_capacity
-    
+        return self.current_waitlist_count >= self.waitlist_capacity
+
     @property
-    def open_capacity(self):
+    def is_section_full(self):
         """Returns whether section capacity is open"""
-        return self.current_student_count < self.capacity
-    
-    @property
-    def course(self):
-        """Returns section's course"""
-        return self.mentor.course
-    
+        return self.current_student_count >= self.capacity
+
     def delete(self, *args, **kwargs):
         if self.current_student_count and not kwargs.get("force"):
             raise models.ProtectedError(
@@ -468,6 +418,7 @@
             f"{course_name} section ({enrolled_count}/{capacity}, {mentor_name},"
             f" {spacetimes})"
         )
+
 
 def worksheet_path(instance, filename):
     """Compute the full worksheet path for a worksheet file."""

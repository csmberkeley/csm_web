--- conflicted
+++ resolved
@@ -132,11 +132,7 @@
     day_of_week = models.CharField(max_length=2, choices=DAY_OF_WEEK_CHOICES)
 
     def __str__(self):
-<<<<<<< HEAD
         return "%s %s %s for %s min" % (
-=======
-        return "%s %s %s for %s" % (
->>>>>>> f2708a86
             self.location,
             self.day_of_week,
             str(self.start_time),
@@ -149,11 +145,9 @@
     week_start = models.DateField()
     section = models.ForeignKey(Section, on_delete=models.CASCADE)
 
-<<<<<<< HEAD
     @property
     def leader(self):
         return self.section.mentor
-=======
+
     def __str__(self):
-        "Override for week of %s, %s" % (str(self.section), str(self.spacetime))
->>>>>>> f2708a86
+        "Override for week of %s, %s" % (str(self.section), str(self.spacetime))
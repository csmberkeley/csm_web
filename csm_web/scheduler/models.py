from django.db import models
from django.conf import settings
from django.contrib.auth.models import AbstractUser


class User(AbstractUser):
    pass


class Attendance(models.Model):
    PRESENT = "PR"
    UNEXCUSED_ABSENCE = "UN"
    EXCUSED_ABSENCE = "EX"
    PRESENCE_CHOICES = (
        (PRESENT, "Present"),
        (UNEXCUSED_ABSENCE, "Unexcused absence"),
        (EXCUSED_ABSENCE, "Excused absence"),
    )
    section = models.ForeignKey("Section", on_delete=models.CASCADE)
    week_start = models.DateField()
    presence = models.CharField(max_length=2, choices=PRESENCE_CHOICES)
    attendee = models.ForeignKey("Profile", on_delete=models.CASCADE)

    @property
    def leader(self):
        return self.section.mentor


class Course(models.Model):
    name = models.SlugField(max_length=100)
    valid_until = models.DateField()
    enrollment_start = models.DateTimeField()
    enrollment_end = models.DateTimeField()

    def __str__(self):
        return self.name


class Profile(models.Model):
    STUDENT = "ST"
    JUNIOR_MENTOR = "JM"
    SENIOR_MENTOR = "SM"
    COORDINATOR = "CO"
    ROLE_CHOICES = (
        (STUDENT, "Student"),
        (JUNIOR_MENTOR, "Junior Mentor"),
        (SENIOR_MENTOR, "Senior Mentor"),
        (COORDINATOR, "Coordinator"),
    )
    leader = models.ForeignKey(
        "self", on_delete=models.CASCADE, related_name="follower", blank=True, null=True
    )
    course = models.ForeignKey(Course, on_delete=models.CASCADE)
    role = models.CharField(max_length=2, choices=ROLE_CHOICES)
    user = models.ForeignKey(settings.AUTH_USER_MODEL, on_delete=models.CASCADE)
    section = models.ForeignKey(
        "Section",
        related_name="students",
        on_delete=models.CASCADE,
        limit_choices_to={"course": course},
        blank=True,
        null=True
    )

    def __str__(self):
        return "%s %s %s" % (self.role, self.course.name, self.user.username)


class Section(models.Model):
    course = models.ForeignKey(Course, on_delete=models.CASCADE)
    mentor = models.ForeignKey(
        Profile,
        on_delete=models.SET_NULL,
        null=True,
        related_name="mentor_sections",
        limit_choices_to={
            "course": course,
            "role__in": [
                Profile.JUNIOR_MENTOR,
                Profile.SENIOR_MENTOR,
                Profile.COORDINATOR,
            ],
        },
    )
    default_spacetime = models.OneToOneField("Spacetime", on_delete=models.CASCADE)
    capacity = models.PositiveSmallIntegerField()

    @property
    def current_student_count(self):
        return self.students.count()

<<<<<<< HEAD
    @property
    def leader(self):
        return self.mentor
=======
    def __str__(self):
        return "%s %s" % (self.course.name, str(self.default_spacetime))
>>>>>>> 930f2c87


class Spacetime(models.Model):
    MONDAY = "M"
    TUESDAY = "TU"
    WEDNESDAY = "W"
    THURSDAY = "TH"
    FRIDAY = "F"
    SATURDAY = "SA"
    SUNDAY = "SU"
    DAY_OF_WEEK_CHOICES = (
        (MONDAY, "Monday"),
        (TUESDAY, "Tuesday"),
        (WEDNESDAY, "Wednesday"),
        (THURSDAY, "Thursday"),
        (FRIDAY, "Friday"),
        (SATURDAY, "Saturday"),
        (SUNDAY, "Sunday"),
    )
    location = models.CharField(max_length=100)
    start_time = models.TimeField()
    duration = models.DurationField()
    day_of_week = models.CharField(max_length=2, choices=DAY_OF_WEEK_CHOICES)

    def __str__(self):
        return "%s %s %s for %s min" % (self.location, self.day_of_week, str(self.start_time), str(self.duration))


class Override(models.Model):
    spacetime = models.OneToOneField(Spacetime, on_delete=models.CASCADE)
    week_start = models.DateField()
    section = models.ForeignKey(Section, on_delete=models.CASCADE)

    @property
    def leader(self):
        return self.section.mentor<|MERGE_RESOLUTION|>--- conflicted
+++ resolved
@@ -59,7 +59,7 @@
         on_delete=models.CASCADE,
         limit_choices_to={"course": course},
         blank=True,
-        null=True
+        null=True,
     )
 
     def __str__(self):
@@ -89,14 +89,12 @@
     def current_student_count(self):
         return self.students.count()
 
-<<<<<<< HEAD
     @property
     def leader(self):
         return self.mentor
-=======
+
     def __str__(self):
         return "%s %s" % (self.course.name, str(self.default_spacetime))
->>>>>>> 930f2c87
 
 
 class Spacetime(models.Model):
@@ -122,7 +120,12 @@
     day_of_week = models.CharField(max_length=2, choices=DAY_OF_WEEK_CHOICES)
 
     def __str__(self):
-        return "%s %s %s for %s min" % (self.location, self.day_of_week, str(self.start_time), str(self.duration))
+        return "%s %s %s for %s min" % (
+            self.location,
+            self.day_of_week,
+            str(self.start_time),
+            str(self.duration),
+        )
 
 
 class Override(models.Model):

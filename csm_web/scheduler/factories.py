--- conflicted
+++ resolved
@@ -17,11 +17,7 @@
         lambda o: factory.Faker(
             "date_time_between_dates",
             datetime_start=o.valid_until - timedelta(weeks=17),
-<<<<<<< HEAD
-            datetime_end=o.valid_until - timedelta(weeks=1),
-=======
             datetime_end=o.valid_until - timedelta(weeks=10),
->>>>>>> f2708a86
         ).generate({})
     )
     enrollment_end = factory.LazyAttribute(
@@ -74,12 +70,6 @@
     section = factory.SubFactory(
         "scheduler.factories.SectionFactory", course=factory.SelfAttribute("..course")
     )
-<<<<<<< HEAD
-
-
-#    mentor_sections = factory.RelatedFactory('scheduler.factories.SectionFactory', course=factory.SelfAttribute('mentor.course'))
-=======
->>>>>>> f2708a86
 
 
 class SectionFactory(factory.DjangoModelFactory):
@@ -92,10 +82,7 @@
     mentor = factory.SubFactory(
         ProfileFactory, course=factory.SelfAttribute("..course")
     )
-<<<<<<< HEAD
-=======
-
->>>>>>> f2708a86
+
 
 class AttendanceFactory(factory.DjangoModelFactory):
     class Meta:
@@ -202,13 +189,7 @@
         return
     management.call_command("flush", interactive=True)
     course_names = ("CS70", "CS61A", "CS61B", "CS61C", "EE16A")
-<<<<<<< HEAD
-    for name in course_names:
-        CourseFactory.create(name=name)
-    for course in Course.objects.all():
-=======
     for course in (CourseFactory.create(name=name) for name in course_names):
->>>>>>> f2708a86
         coordinators = ProfileFactory.create_batch(
             2, course=course, leader=None, section=None, role=Profile.COORDINATOR
         )
@@ -228,21 +209,6 @@
                 role=Profile.JUNIOR_MENTOR,
             )
             for junior_mentor in junior_mentors:
-<<<<<<< HEAD
-                mentor_section = junior_mentor.mentor_sections.first()
-                if not mentor_section:
-                    mentor_section = SectionFactory.create(
-                        course=junior_mentor.course, mentor=junior_mentor
-                    )
-                ProfileFactory.create_batch(
-                    random.randint(1, mentor_section.capacity),
-                    course=course,
-                    leader=junior_mentor,
-                    section=mentor_section,
-                    role=Profile.STUDENT,
-                )
-=======
                 create_section_for(junior_mentor)
     if complicate:
-        complicate_data()
->>>>>>> f2708a86
+        complicate_data()
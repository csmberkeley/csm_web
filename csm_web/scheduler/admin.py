from django.contrib import admin, messages
from django.core.exceptions import ValidationError
from django.db import transaction
from django.db.models import Q
from django.urls import reverse
from django.utils.html import format_html, format_html_join
from scheduler.models import (
    Attendance,
    Coordinator,
    Course,
    Mentor,
    Override,
    Section,
    SectionOccurrence,
    Spacetime,
    Student,
    User,
    WaitlistedStudent,
)

# Helper methods


def get_admin_link_for(obj_property, reverse_path, display_text=None):
    """
    Returns embeddable HTML for an admin URL to the specified property.
    obj_property should be the object that was looked up, e.g. "obj.user" should be passed
    rather than "user".
    If display_text is provided, then uses the provided str of obj_property as the URL text.
    """
    admin_url = reverse(reverse_path, args=(obj_property.id,))
    return format_html(
        '<a style="display: block" href="{}">{}</a>',
        admin_url,
        display_text or obj_property,
    )


def get_visible_courses(user):
    """
    Returns a list of Course objects that the request's user can see.
    """
    if user.is_superuser:
        return Course.objects.all()
    return Coordinator.objects.filter(user=user).values_list("course")


def is_user_admin(user):
    """Determine whether the user is an admin"""
    return user.is_superuser or user.is_staff


def format_spacetimes(spacetimes):
    """
    Format spacetimes from a queryset, for use in admin list pages.
    Spacetime strings are escaped by Django HTML utilities before formatting.
    """
    return format_html_join(
        "", "{}<br>", [[str(spacetime)] for spacetime in spacetimes]
    )


# Custom filters


class DayStartFilter(admin.SimpleListFilter):
    template = "admin/input_filter.html"
    parameter_name = "start_date"
    title = "start date"
    filter_field = "date"

    def lookups(self, request, model_admin):
        # Dummy, required to show the filter.
        return ((),)

    def choices(self, changelist):
        try:
            # Grab only the "all" option.
            all_choice = next(super().choices(changelist))
        except StopIteration:
            return

        all_choice["query_parts"] = (
            (k, v)
            for k, v in changelist.get_filters_params().items()
            if k != self.parameter_name
        )
        yield all_choice

    def queryset(self, request, queryset):
        try:
            if self.value() is not None:
                filter_day_start = self.value()
                # build query based on filter field value
                return queryset.filter(
                    Q(**{f"{self.filter_field}__gte": filter_day_start})
                )
            return queryset.all()
        except ValidationError:
            return queryset.all()


class DayEndFilter(admin.SimpleListFilter):
    template = "admin/input_filter.html"
    parameter_name = "end_date"
    title = "end date"
    filter_field = "date"

    def lookups(self, request, model_admin):
        # Dummy, required to show the filter.
        return ((),)

    def choices(self, changelist):
        try:
            # Grab only the "all" option.
            all_choice = next(super().choices(changelist))
        except StopIteration:
            return

        all_choice["query_parts"] = (
            (k, v)
            for k, v in changelist.get_filters_params().items()
            if k != self.parameter_name
        )
        yield all_choice

    def queryset(self, request, queryset):
        try:
            if self.value() is not None:
                filter_day_end = self.value()
                # build query based on filter field value
                return queryset.filter(
                    Q(**{f"{self.filter_field}__lte": filter_day_end})
                )
            return queryset.all()
        except ValidationError:
            return queryset.all()


def day_filters_on_field(filter_field: str):
    """Create filters on a custom date field name."""
    custom_start_filter = DayStartFilter
    custom_end_filter = DayEndFilter
    custom_start_filter.filter_field = filter_field
    custom_end_filter.filter_field = filter_field
    return (custom_start_filter, custom_end_filter)


# Inline models


class CourseInline(admin.TabularInline):
    model = Course.whitelist.through
    extra = 0
    verbose_name = "whitelist"
    verbose_name_plural = "whitelists"

    def formfield_for_foreignkey(self, db_field, request=None, **kwargs):
        if db_field.name == "course":
            # only give restricted courses
            kwargs["queryset"] = Course.objects.filter(is_restricted=True)
        return super().formfield_for_foreignkey(db_field, request, **kwargs)


class SpacetimeInline(admin.TabularInline):
    model = Spacetime
    extra = 0
    show_change_link = True


class StudentInline(admin.TabularInline):
    model = Student
    extra = 0
    show_change_link = True


class AttendanceInline(admin.TabularInline):
    model = Attendance
    extra = 0
    readonly_fields = ("sectionOccurrence",)
    show_change_link = True


# Admin views


class BasePermissionModelAdmin(admin.ModelAdmin):
    # pylint: disable=unused-argument
    def has_permission(self, request, obj=None):
        """Whether the user has permission to access this model."""
        return is_user_admin(request.user)

    has_view_permission = has_permission
    has_add_permission = has_permission
    has_change_permission = has_permission
    has_delete_permission = has_permission
    has_module_permission = has_permission


@admin.register(User)
class UserAdmin(BasePermissionModelAdmin):
    fields = (
        "username",
        "email",
        "first_name",
        "last_name",
        "priority_enrollment",
    )

    list_display = (
        "id",
        "name",
        "email",
        "priority_enrollment",
    )
    list_display_links = ("name",)
    list_filter = ("is_active",)
    search_fields = (
        "id",
        "first_name",
        "last_name",
        "email",
    )

    inlines = (CourseInline,)

    def name(self, obj: User):
        """
        Retrieve the full name for the user.
        Falls back to the username if the full name does not exist.
        """
        full_name = obj.get_full_name()
        if full_name:
            return full_name
        # fallback to username
        return obj.username

    # pylint: disable=unused-argument
    def has_delete_permission(self, request, obj=None):
        return request.user.is_superuser


@admin.register(WaitlistedStudent)
class WaitlistedStudentAdmin(BasePermissionModelAdmin):
    autocomplete_fields = (
        "user",
        "section",
        "course",
    )
<<<<<<< HEAD
    list_display = ("id", "user", "section", "course", "position")
=======
    list_display = (
        "id",
        "user",
        "section",
        "course",
    )
>>>>>>> ed65782d


@admin.register(Student)
class StudentAdmin(BasePermissionModelAdmin):
    fieldsets = (
        (
            None,
            {
                "fields": (
                    "name",
                    "get_email",
                    "get_course",
                    "section",
                    "active",
                    "banned",
                )
            },
        ),
        (
            "Attendance statistics",
            {
                "fields": (
                    "get_present_count",
                    "get_excused_absence_count",
                    "get_unexcused_absence_count",
                )
            },
        ),
    )
    readonly_fields = (
        "get_course",
        "get_email",
        "name",
        "get_present_count",
        "get_excused_absence_count",
        "get_unexcused_absence_count",
    )
    autocomplete_fields = (
        "user",
        "section",
    )

    actions = (
        "drop_students",
        "undrop_students",
    )
    list_display = (
        "id",
        "get_user",
        "get_email",
        "get_course",
        "get_mentor",
        "get_section",
        "get_section_spacetimes",
    )
    list_filter = (
        "active",
        "banned",
        "section__mentor__course",
    )
    search_fields = (
        "id",
        "user__email",
        "user__first_name",
        "user__last_name",
    )

    inlines = (AttendanceInline,)

    def formfield_for_foreignkey(self, db_field, request, **kwargs):
        if not request.user.is_superuser and db_field.name == "section":
            kwargs["queryset"] = Section.objects.filter(
                course__in=get_visible_courses(request.user)
            )
        return super().formfield_for_foreignkey(db_field, request, **kwargs)

    def get_queryset(self, request):
        queryset = (
            super()
            .get_queryset(request)
            .select_related("user", "course", "section__mentor")
        )
        if request.user.is_superuser:
            return queryset
        return queryset.filter(course__in=get_visible_courses(request.user))

    @admin.action(
        description=(
            "Drop student(s) from a section. This action is reversible, but it is still"
            " strongly recommended that you double check the name/email/section/course"
            " first."
        )
    )
    def drop_students(self, request, queryset):
        """Drop students from a section."""
        queryset.update(active=False)

    @admin.action(
        description=(
            "Re-enroll student(s) in the section they were previously dropped from."
        )
    )
    def undrop_students(self, request, queryset):
        """Undrop students from a section."""
        queryset.update(active=True)

    # Custom fields

    @admin.display(description="Email")
    def get_email(self, obj: Student):
        """Retrieve the student's email."""
        return obj.user.email

    @admin.display(description="User")
    def get_user(self, obj: Student):
        """Retrieve the admin url for editing the student user."""
        return get_admin_link_for(
            obj.user, "admin:scheduler_user_change", display_text=obj.name
        )

    @admin.display(description="Course")
    def get_course(self, obj: Student):
        """Retrieve the course associated with the student."""
        return get_admin_link_for(obj.course, "admin:scheduler_course_change")

    @admin.display(description="Mentor")
    def get_mentor(self, obj: Student):
        """Retrieve the mentor associated with the student's section."""
        if obj.section is not None and obj.section.mentor is not None:
            return get_admin_link_for(
                obj.section.mentor, "admin:scheduler_mentor_change"
            )
        return None

    @admin.display(description="Section")
    def get_section(self, obj: Student):
        """Retrieve the section associated with this student."""
        return get_admin_link_for(
            obj.section,
            "admin:scheduler_section_change",
            display_text=f"{obj.course.name} section (id {obj.section.id})",
        )

    @admin.display(description="Section spacetimes")
    def get_section_spacetimes(self, obj: Student):
        """Retrieve and format the spacetimes for the section the student is enrolled in."""
        return format_spacetimes(obj.section.spacetimes.all())

    @admin.display(description="Attendances")
    def get_attendances(self, obj: Student):
        """Retrieve all student attendances."""
        attendance_links = sorted(
            get_admin_link_for(
                attendance,
                "admin:scheduler_attendance_change",
                f"Date {attendance.date}: {attendance.presence or '--'}",
            )
            for attendance in obj.attendance_set.all()
        )
        return format_html("".join(attendance_links))

    @admin.display(description="Present count")
    def get_present_count(self, obj: Student):
        """Retrieve the number of present attendances for this student."""
        return obj.attendance_set.filter(presence="PR").count()

    @admin.display(description="Excused count")
    def get_excused_absence_count(self, obj: Student):
        """Retrieve the number of excused absences for this student."""
        return obj.attendance_set.filter(presence="EX").count()

    @admin.display(description="Unexcused count")
    def get_unexcused_absence_count(self, obj: Student):
        """Retrieve the number of unexcused absences for this student."""
        return obj.attendance_set.filter(presence="UN").count()


@admin.register(Mentor)
class MentorAdmin(BasePermissionModelAdmin):
    fields = (
        "name",
        "get_email",
        "course",
        "user",
        "get_section",
        "get_students",
    )
    readonly_fields = (
        "name",
        "get_email",
        "get_section",
        "get_students",
    )
    autocomplete_fields = (
        "user",
        "course",
    )

    list_filter = (("course", admin.RelatedOnlyFieldListFilter),)
    list_display = (
        "id",
        "get_user",
        "get_email",
        "get_course",
        "get_section",
        "get_spacetimes",
    )
    search_fields = (
        "user__email",
        "user__first_name",
        "user__last_name",
        "course__name",
    )

    actions = (
        "deactivate_profiles",
        "activate_profiles",
    )

    def get_queryset(self, request):
        queryset = (
            super()
            .get_queryset(request)
            .select_related("user", "course")
            .prefetch_related("section__students")
        )
        if request.user.is_superuser:
            return queryset
        return queryset.filter(course__in=get_visible_courses(request.user))

    @admin.display(description="Email")
    def get_email(self, obj):
        """Retrieve the mentor's email."""
        return obj.user.email

    @admin.display(description="User")
    def get_user(self, obj):
        """Format link to the associated user object."""
        return get_admin_link_for(
            obj.user, "admin:scheduler_user_change", display_text=obj.name
        )

    @admin.display(description="Course")
    def get_course(self, obj):
        """Format link to the associated course object."""
        return get_admin_link_for(obj.course, "admin:scheduler_course_change")

    @admin.display(description="Section")
    def get_section(self, obj):
        """
        Retrieve the admin url for editing the mentor section.
        If no associated section, returns None.
        """
        if obj.section is not None:
            return get_admin_link_for(
                obj.section,
                "admin:scheduler_section_change",
                display_text=f"{obj.course.name} section (id {obj.section.id})",
            )
        return None

    @admin.display(description="Spacetimes")
    def get_spacetimes(self, obj):
        """Format list of spacetimes associated with the mentor's section."""
        if obj.section is not None:
            return format_spacetimes(obj.section.spacetimes.all())
        return None

    @admin.display(description="Students")
    def get_students(self, obj):
        """Retrieve the list of students in the mentor's section."""
        student_links = sorted(
            get_admin_link_for(
                student,
                "admin:scheduler_student_change",
            )
            for student in obj.section.students.all()
        )
        return format_html("".join(student_links))


@admin.register(Coordinator)
class CoordinatorAdmin(BasePermissionModelAdmin):
    list_display = (
        "id",
        "name",
        "get_course",
        "get_user",
        "get_user_email",
    )
    list_display_links = ("name",)
    autocomplete_fields = (
        "user",
        "course",
    )

    @admin.display(description="User")
    def get_user(self, obj: Coordinator):
        """Format link to the associated user."""
        return get_admin_link_for(obj.user, "admin:scheduler_user_change")

    @admin.display(description="Email")
    def get_user_email(self, obj: Coordinator):
        """Retrieve the user's email."""
        return obj.user.email

    @admin.display(description="Course")
    def get_course(self, obj: Coordinator):
        """Format link to the associated course."""
        return get_admin_link_for(obj.course, "admin:scheduler_course_change")


@admin.register(Section)
class SectionAdmin(BasePermissionModelAdmin):
    autocomplete_fields = ("mentor",)

    actions = ("swap_mentors",)
    list_filter = ("mentor__course", "spacetimes__day_of_week")
    list_display = (
        "id",
        "get_mentor",
        "get_course",
        "get_spacetimes",
        "description",
        "get_capacity",
    )
    search_fields = (
        "id",
        "spacetimes__day_of_week",
        "spacetimes__location",
        "mentor__course__name",
        "mentor__user__first_name",
        "mentor__user__last_name",
        "description",
    )

    inlines = (
        SpacetimeInline,
        StudentInline,
    )

    @admin.display(description="Mentor")
    def get_mentor(self, obj: Section):
        """Format link to the associated mentor object."""
        return get_admin_link_for(obj.mentor, "admin:scheduler_mentor_change")

    @admin.display(description="Course")
    def get_course(self, obj: Section):
        """Retrieve the course corresponding to the section."""
        return get_admin_link_for(obj.mentor.course, "admin:scheduler_course_change")

    @admin.display(description="Capacity")
    def get_capacity(self, obj: Section):
        """Compute and format the number of enrolled students and total capacity."""
        return f"{obj.current_student_count}/{obj.capacity}"

    @admin.display(description="Spacetimes")
    def get_spacetimes(self, obj: Section):
        """Retrieve and format the spacetimes associated with the section."""
        return format_spacetimes(obj.spacetimes.all())

    def swap_mentors(self, request, queryset):
        """Swap the sections between two mentors."""
        if queryset.count() != 2:
            self.message_user(
                request,
                "Please select exactly 2 sections to swap the mentors of",
                level=messages.ERROR,
            )
            return
        section_1, section_2 = queryset
        if section_1.mentor.course != section_2.mentor.course:
            self.message_user(
                request,
                "You cannot swap mentors from different courses",
                level=messages.ERROR,
            )
            return
        with transaction.atomic():
            mentor_1, mentor_2 = section_1.mentor, section_2.mentor
            # set both section_1 and section_2 mentor to None and save
            queryset.update(mentor=None)

            # perform swap
            section_1.mentor = mentor_2
            section_1.save()
            section_2.mentor = mentor_1
            section_2.save()
        self.message_user(
            request, f"Swapped mentors {mentor_1.name} and {mentor_2.name}"
        )


@admin.register(Spacetime)
class SpacetimeAdmin(BasePermissionModelAdmin):
    fields = (
        "location",
        "day_of_week",
        "start_time",
        "duration",
    )
    list_display = (
        "id",
        "location",
        "day_of_week",
        "start_time",
        "duration",
        "get_section",
    )
    list_filter = ("day_of_week",)
    search_fields = (
        "location",
        "day_of_week",
    )

    @admin.display(description="Section")
    def get_section(self, obj: Spacetime):
        """Format link to the associated section object."""
        if obj.section is None:
            return None

        return get_admin_link_for(
            obj.section,
            "admin:scheduler_section_change",
            display_text=(
                f"{obj.section.mentor.course.name} section (id {obj.section.id})"
            ),
        )


@admin.register(Course)
class CourseAdmin(BasePermissionModelAdmin):
    readonly_fields = (
        "get_section_count",
        "get_student_count",
        "get_mentor_count",
    )
    filter_horizontal = ("whitelist",)

    list_display = (
        "id",
        "name",
        "title",
        "is_restricted",
        "get_section_count",
        "get_student_count",
        "get_mentor_count",
    )
    list_display_links = ("name",)
    search_fields = (
        "name",
        "title",
    )

    def get_queryset(self, request):
        return super().get_queryset(request).prefetch_related("mentor_set")

    def get_fields(self, request, obj=None):
        all_fields = (
            "name",
            "title",
            "valid_until",
            "enrollment_start",
            "enrollment_end",
            "section_start",
            "permitted_absences",
            "is_restricted",
            "get_section_count",
            "get_student_count",
            "get_mentor_count",
        )
        if obj is not None and obj.is_restricted:
            all_fields += ("whitelist",)
        return all_fields

    @admin.display(description="Section count")
    def get_section_count(self, obj: Course):
        """Retrieve the number of sections associated with this course."""
        return obj.mentor_set.count()  # one-to-one between mentor objects and sections

    @admin.display(description="Student count")
    def get_student_count(self, obj: Course):
        """Retrieve the number of students associated with this course."""
        return obj.student_set.distinct("user__email").count()

    @admin.display(description="Mentor count")
    def get_mentor_count(self, obj: Course):
        """Retrieve the number of mentors associated with this course."""
        return (
            # Filter by unique emails
            # (Don't need to do this for students since you can only be in one section per course)
            obj.mentor_set.distinct("user__email").count()
        )


@admin.register(SectionOccurrence)
class SectionOccurrenceAdmin(BasePermissionModelAdmin):
    fields = (
        "section",
        "date",
        "word_of_the_day",
    )
    autocomplete_fields = ("section",)

    list_display = (
        "id",
        "date",
        "get_section",
        "get_section_spacetimes",
        "get_section_mentor",
        "word_of_the_day",
    )
    list_filter = ("date",)
    search_fields = (
        "section__mentor__user__first_name",
        "section__mentor__user__last_name",
        "date",
        "word_of_the_day",
    )
    ordering = ("-date",)

    @admin.display(description="Section")
    def get_section(self, obj: SectionOccurrence):
        """Format link to associated section object."""
        return get_admin_link_for(
            obj.section,
            "admin:scheduler_section_change",
            display_text=(
                f"{obj.section.mentor.course.name} section (id {obj.section.id})"
            ),
        )

    @admin.display(description="Section spacetimes")
    def get_section_spacetimes(self, obj: SectionOccurrence):
        """Format spacetimes associated with the section."""
        return format_spacetimes(obj.section.spacetimes.all())

    @admin.display(description="Section mentor")
    def get_section_mentor(self, obj: SectionOccurrence):
        """Format link to associated section mentor object."""
        return get_admin_link_for(obj.section.mentor, "admin:scheduler_mentor_change")


@admin.register(Attendance)
class AttendanceAdmin(BasePermissionModelAdmin):
    fields = (
        "student",
        "get_student_email",
        "get_section",
        "get_mentor",
        "get_mentor_email",
        "get_date",
        "presence",
    )
    readonly_fields = (
        "get_section",
        "get_mentor",
        "get_mentor_email",
        "get_student",
        "get_student_email",
        "get_date",
    )
    autocomplete_fields = ("sectionOccurrence",)

    list_display = (
        "id",
        "get_student",
        "get_student_email",
        "get_date",
        "presence",
        "get_section",
        "get_spacetimes",
        "get_mentor",
        "get_mentor_email",
    )
    list_filter = (
        "presence",
        ("student__section__mentor__course", admin.RelatedOnlyFieldListFilter),
        *day_filters_on_field("sectionOccurrence__date"),
    )
    search_fields = (
        "student__user__first_name",
        "student__user__last_name",
        "student__section__mentor__user__first_name",
        "student__section__mentor__user__last_name",
        "student__section__spacetimes__location",
        "student__section__spacetimes__day_of_week",
        "presence",
    )
    ordering = ("-sectionOccurrence__date",)

    def get_queryset(self, request):
        queryset = (
            super()
            .get_queryset(request)
            .select_related(
                "student__section", "student__section__mentor__user", "student__user"
            )
        )
        if request.user.is_superuser:
            return queryset
        return queryset.filter(
            student__section__course__in=get_visible_courses(request.user)
        )

    @admin.display(description="Section")
    def get_section(self, obj: Attendance):
        """Format link to the associated section object."""
        return get_admin_link_for(
            obj.section,
            "admin:scheduler_section_change",
            display_text=(
                f"{obj.section.mentor.course.name} section (id {obj.section.id})"
            ),
        )

    @admin.display(description="Spacetimes")
    def get_spacetimes(self, obj: Attendance):
        """Retrieve and format the spacetimes associated with the section."""
        return format_spacetimes(obj.section.spacetimes.all())

    @admin.display(description="Mentor")
    def get_mentor(self, obj: Attendance):
        """Format link to associated mentor object."""
        return get_admin_link_for(
            obj.student.section.mentor, "admin:scheduler_mentor_change"
        )

    @admin.display(description="Mentor email")
    def get_mentor_email(self, obj: Attendance):
        """Retrieve associated mentor email."""
        return obj.student.section.mentor.user.email

    @admin.display(description="Student")
    def get_student(self, obj: Attendance):
        """Format link to associated student object."""
        return get_admin_link_for(obj.student, "admin:scheduler_student_change")

    @admin.display(description="Student email")
    def get_student_email(self, obj: Attendance):
        """Retrieve associated student email."""
        return obj.student.user.email

    @admin.display(description="Date", ordering="sectionOccurrence__date")
    def get_date(self, obj: Attendance):
        """Retrieve the date associated with this attendance object."""
        return get_admin_link_for(
            obj.sectionOccurrence,
            "admin:scheduler_sectionoccurrence_change",
            display_text=obj.sectionOccurrence.date,
        )


@admin.register(Override)
class OverrideAdmin(BasePermissionModelAdmin):
    fields = (
        "date",
        "spacetime",
        "overriden_spacetime",
    )
    autocomplete_fields = (
        "spacetime",
        "overriden_spacetime",
    )

    list_filter = (
        "spacetime__day_of_week",
        "spacetime__section__mentor__course",
    )
    list_display = (
        "date",
        "get_old_spacetime",
        "get_new_spacetime",
    )
    ordering = ("-date",)

    @admin.display(description="Old spacetime")
    def get_old_spacetime(self, obj: Override):
        """Format link to old spacetime object."""
        return get_admin_link_for(obj.spacetime, "admin:scheduler_spacetime_change")

    @admin.display(description="New spacetime")
    def get_new_spacetime(self, obj: Override):
        """Format link to new spacetime object."""
        return get_admin_link_for(
            obj.overriden_spacetime, "admin:scheduler_spacetime_change"
        )<|MERGE_RESOLUTION|>--- conflicted
+++ resolved
@@ -247,17 +247,7 @@
         "section",
         "course",
     )
-<<<<<<< HEAD
     list_display = ("id", "user", "section", "course", "position")
-=======
-    list_display = (
-        "id",
-        "user",
-        "section",
-        "course",
-    )
->>>>>>> ed65782d
-
 
 @admin.register(Student)
 class StudentAdmin(BasePermissionModelAdmin):
